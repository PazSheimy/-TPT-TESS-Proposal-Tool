from io import StringIO
import csv
from flask import request, render_template, url_for, make_response
from .sector_processing import process_csv


<<<<<<< HEAD
### new pages #####
from flask import request, render_template

def target_visualization_page():
    table_visibility = 'hidden'

    if request.method == 'POST':
        target = request.form.get('target')
        # Process the target and perform any necessary actions
        # ...

        # Set the table visibility to 'visible' if you have data to display
        table_visibility = 'visible'

        # Render the template with the processed data
        return render_template("target_visualization.html", target=target, table_visibility=table_visibility)

    return render_template("target_visualization.html", table_visibility=table_visibility)


# def target_visualization_page():
#     # sets <table> container visibility to 'hidden' upon page load
#     table_visibility = 'hidden'

#     return render_template("target_visualization.html", table_visibility=table_visibility)

def target_list_page():

    if request.method == 'POST':
        target = request.form.get('target')
        # Process the target and perform any necessary actions
        # ...

        # Set the table visibility to 'visible' if you have data to display

        # Render the template with the processed data
        return render_template("target_list.html")

    return render_template("target_list.html")


#### end new pages ####




#function to validate inputs
def validate_inputs(search_input, radius, sector_selection):
    if not search_input:
        return False, "Please provide a valid search input."
    
=======
def csv_upload():

    # Get the value of the radius parameter from the request form
    radius = request.form.get('radius')

    # Get the uploaded CSV file from the request files
    csv_file = request.files.get('csv_file')

    # Check if a radius value was provided
    if not radius:
        # If not, return an error message to the index.html template
        return render_template('index.html', error='Radius value is required')

    # Attempt to convert the radius to a float value
>>>>>>> 46d1440f
    try:
        radius_float = float(radius)
    except ValueError:
        # If the conversion fails, return an error message to the index.html template
        return render_template('index.html', error='Invalid radius value')

    # Check if a CSV file was provided
    if not csv_file:
        # If not, return an error message to the index.html template
        return render_template('index.html', error='CSV file is required')

    try:
        # Read the contents of the CSV file into a StringIO object and decode it as UTF-8
        csv_contents = StringIO(csv_file.read().decode('utf-8'))

        # Call the process_csv function with the CSV contents and the provided radius
        results = process_csv(csv_contents, radius_float)
    except Exception as e:
        # If there is an error processing the CSV file, return an error message to the index.html template
        return render_template('index.html', error=f'Error processing CSV file: {str(e)}')

    # Generate a URL for the download route and render the index.html template with the results and download URL
    download_url = url_for('download', results=results)
    return render_template('index.html', results=results, download_url=download_url, enumerate=enumerate, csv_file=csv_file)


<<<<<<< HEAD
    if not is_valid:
        return render_template("target_visualization.html", error=validation_result)
    
    search_input, radius, sector_number = validation_result

    try:
        processed_data = process_data(search_input, radius, sector_number)
        return render_template("target_visualization.html", **processed_data)
    except requests.exceptions.ConnectTimeout:
        return render_template("target_visualization.html", error="The connection to the MAST API timed out. Please try again later.")
=======

def download():
    results = request.args.getlist('results')

    # Create a dictionary to store the data
    data = {}
    for result in results:
        try:
            ra, dec, sector_number, cycle, camera, obs_date = map(
                str.strip, result.split(','))
            ra = float(ra.strip('[]'))
            dec = float(dec.strip('[]'))
            if ra not in data:
                data[ra] = {}
            if dec not in data[ra]:
                data[ra][dec] = []
            data[ra][dec].append([sector_number, cycle, camera, obs_date])
        except ValueError:
            pass

    # Generate a CSV file from the data
    csv_data = StringIO()
    writer = csv.writer(csv_data)
    writer.writerow(['RA', 'Dec', 'Sector', 'Camera', 'Cycle', 'Observation Date'])

    for ra, dec_dict in data.items():
        for dec, row_list in dec_dict.items():
            for idx, row in enumerate(row_list):
                writer.writerow([ra if idx == 0 else '', dec if idx ==
                                0 else '', *row[:-1], row[-1].rstrip(']')])

    # Return the CSV data as a response
    response = make_response(csv_data.getvalue())
    response.headers['Content-Disposition'] = 'attachment; filename=results.csv'
    response.headers['Content-Type'] = 'text/csv'
    return response
>>>>>>> 46d1440f
<|MERGE_RESOLUTION|>--- conflicted
+++ resolved
@@ -4,59 +4,6 @@
 from .sector_processing import process_csv
 
 
-<<<<<<< HEAD
-### new pages #####
-from flask import request, render_template
-
-def target_visualization_page():
-    table_visibility = 'hidden'
-
-    if request.method == 'POST':
-        target = request.form.get('target')
-        # Process the target and perform any necessary actions
-        # ...
-
-        # Set the table visibility to 'visible' if you have data to display
-        table_visibility = 'visible'
-
-        # Render the template with the processed data
-        return render_template("target_visualization.html", target=target, table_visibility=table_visibility)
-
-    return render_template("target_visualization.html", table_visibility=table_visibility)
-
-
-# def target_visualization_page():
-#     # sets <table> container visibility to 'hidden' upon page load
-#     table_visibility = 'hidden'
-
-#     return render_template("target_visualization.html", table_visibility=table_visibility)
-
-def target_list_page():
-
-    if request.method == 'POST':
-        target = request.form.get('target')
-        # Process the target and perform any necessary actions
-        # ...
-
-        # Set the table visibility to 'visible' if you have data to display
-
-        # Render the template with the processed data
-        return render_template("target_list.html")
-
-    return render_template("target_list.html")
-
-
-#### end new pages ####
-
-
-
-
-#function to validate inputs
-def validate_inputs(search_input, radius, sector_selection):
-    if not search_input:
-        return False, "Please provide a valid search input."
-    
-=======
 def csv_upload():
 
     # Get the value of the radius parameter from the request form
@@ -71,7 +18,6 @@
         return render_template('index.html', error='Radius value is required')
 
     # Attempt to convert the radius to a float value
->>>>>>> 46d1440f
     try:
         radius_float = float(radius)
     except ValueError:
@@ -98,18 +44,6 @@
     return render_template('index.html', results=results, download_url=download_url, enumerate=enumerate, csv_file=csv_file)
 
 
-<<<<<<< HEAD
-    if not is_valid:
-        return render_template("target_visualization.html", error=validation_result)
-    
-    search_input, radius, sector_number = validation_result
-
-    try:
-        processed_data = process_data(search_input, radius, sector_number)
-        return render_template("target_visualization.html", **processed_data)
-    except requests.exceptions.ConnectTimeout:
-        return render_template("target_visualization.html", error="The connection to the MAST API timed out. Please try again later.")
-=======
 
 def download():
     results = request.args.getlist('results')
@@ -145,5 +79,4 @@
     response = make_response(csv_data.getvalue())
     response.headers['Content-Disposition'] = 'attachment; filename=results.csv'
     response.headers['Content-Type'] = 'text/csv'
-    return response
->>>>>>> 46d1440f
+    return response